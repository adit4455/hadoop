--- conflicted
+++ resolved
@@ -1308,7 +1308,6 @@
   }
 
   /**
-<<<<<<< HEAD
    * Verify that two files have the same contents.
    *
    * @param fs The file system containing the two files.
@@ -1371,7 +1370,9 @@
     options.setBitLength(128);
     provider.createKey(keyName, options);
     provider.flush();
-=======
+  }
+
+  /**
    * @return the node which is expected to run the recovery of the
    * given block, which is known to be under construction inside the
    * given NameNOde.
@@ -1398,6 +1399,5 @@
       }
     }
     return expectedPrimary.getDatanodeDescriptor();
->>>>>>> d51f81c3
   }
 }